package cmd

import (
	"context"
	"fmt"
	"io"
	"log/slog"
	"os"

	tea "github.com/charmbracelet/bubbletea/v2"
	"github.com/charmbracelet/crush/internal/app"
	"github.com/charmbracelet/crush/internal/config"
	"github.com/charmbracelet/crush/internal/db"
	"github.com/charmbracelet/crush/internal/tui"
	"github.com/charmbracelet/crush/internal/update"
	"github.com/charmbracelet/crush/internal/version"
	"github.com/charmbracelet/fang"
	"github.com/charmbracelet/x/term"
	"github.com/spf13/cobra"
)

func init() {
	rootCmd.PersistentFlags().StringP("cwd", "c", "", "Current working directory")
	rootCmd.PersistentFlags().BoolP("debug", "d", false, "Debug")

	rootCmd.Flags().BoolP("help", "h", false, "Help")
	rootCmd.Flags().BoolP("yolo", "y", false, "Automatically accept all permissions (dangerous mode)")

	rootCmd.AddCommand(runCmd)
	rootCmd.AddCommand(updateCmd)
}

var rootCmd = &cobra.Command{
	Use:   "crush",
	Short: "Terminal-based AI assistant for software development",
	Long: `Crush is a powerful terminal-based AI assistant that helps with software development tasks.
It provides an interactive chat interface with AI capabilities, code analysis, and LSP integration
to assist developers in writing, debugging, and understanding code directly from the terminal.`,
	Example: `
# Run in interactive mode
crush

# Run with debug logging
crush -d

# Run with debug logging in a specific directory
crush -d -c /path/to/project

# Print version
crush -v

# Run a single non-interactive prompt
crush run "Explain the use of context in Go"

# Run in dangerous mode (auto-accept all permissions)
crush -y
  `,
	RunE: func(cmd *cobra.Command, args []string) error {
		app, err := setupApp(cmd)
		if err != nil {
			return err
		}
		defer app.Shutdown()

		// Set up the TUI.
		program := tea.NewProgram(
			tui.New(app),
			tea.WithAltScreen(),
			tea.WithContext(cmd.Context()),
			tea.WithMouseCellMotion(),            // Use cell motion instead of all motion to reduce event flooding
			tea.WithFilter(tui.MouseEventFilter), // Filter mouse events based on focus state
		)

		go app.Subscribe(program)

		if _, err := program.Run(); err != nil {
			slog.Error("TUI run error", "error", err)
			return fmt.Errorf("TUI error: %v", err)
		}
		return nil
	},
}

<<<<<<< HEAD
var runCmd = &cobra.Command{
	Use:   "run [prompt...]",
	Short: "Run a single non-interactive prompt",
	Long: `Run a single prompt in non-interactive mode and exit.
The prompt can be provided as arguments or piped from stdin.`,
	Example: `
# Run a simple prompt
crush run Explain the use of context in Go

# Pipe input from stdin
echo "What is this code doing?" | crush run

# Run with quiet mode (no spinner)
crush run -q "Generate a README for this project"
  `,
	RunE: func(cmd *cobra.Command, args []string) error {
		quiet, _ := cmd.Flags().GetBool("quiet")

		app, err := setupApp(cmd)
		if err != nil {
			return err
		}
		defer app.Shutdown()

		prompt := strings.Join(args, " ")

		prompt, err = maybePrependStdin(prompt)
		if err != nil {
			slog.Error("Failed to read from stdin", "error", err)
			return err
		}

		if prompt == "" {
			return fmt.Errorf("no prompt provided")
		}

		// Run non-interactive flow using the App method
		return app.RunNonInteractive(cmd.Context(), prompt, quiet)
	},
}

var updateCmd = &cobra.Command{
	Use:   "check-update",
	Short: "Check for updates",
	Long:  `Check if a new version of crush is available.`,
	Example: `
# Check for updates
crush check-update
  `,
	RunE: func(cmd *cobra.Command, args []string) error {
		fmt.Println("Checking for updates...")

		info, err := update.CheckForUpdate(cmd.Context())
		if err != nil {
			return fmt.Errorf("failed to check for updates: %w", err)
		}

		if !info.Available {
			fmt.Printf("You are running the latest version (%s)\n", info.CurrentVersion)
			return nil
		}

		fmt.Printf("\n🎉 A new version of crush is available!\n\n")
		fmt.Printf("Current version: %s\n", info.CurrentVersion)
		fmt.Printf("Latest version:  %s\n\n", info.LatestVersion)
		fmt.Printf("Visit %s to download the latest version.\n", info.ReleaseURL)

		return nil
	},
}

=======
>>>>>>> 5f79b36a
func Execute() {
	if err := fang.Execute(
		context.Background(),
		rootCmd,
		fang.WithVersion(version.Version),
		fang.WithNotifySignal(os.Interrupt),
	); err != nil {
		os.Exit(1)
	}
}

// setupApp handles the common setup logic for both interactive and non-interactive modes.
// It returns the app instance, config, cleanup function, and any error.
func setupApp(cmd *cobra.Command) (*app.App, error) {
	debug, _ := cmd.Flags().GetBool("debug")
	yolo, _ := cmd.Flags().GetBool("yolo")
	ctx := cmd.Context()

	cwd, err := ResolveCwd(cmd)
	if err != nil {
		return nil, err
	}

	cfg, err := config.Init(cwd, debug)
	if err != nil {
		return nil, err
	}

	if cfg.Permissions == nil {
		cfg.Permissions = &config.Permissions{}
	}
	cfg.Permissions.SkipRequests = yolo

	// Connect to DB; this will also run migrations.
	conn, err := db.Connect(ctx, cfg.Options.DataDirectory)
	if err != nil {
		return nil, err
	}

	appInstance, err := app.New(ctx, conn, cfg)
	if err != nil {
		slog.Error("Failed to create app instance", "error", err)
		return nil, err
	}

	return appInstance, nil
}

func MaybePrependStdin(prompt string) (string, error) {
	if term.IsTerminal(os.Stdin.Fd()) {
		return prompt, nil
	}
	fi, err := os.Stdin.Stat()
	if err != nil {
		return prompt, err
	}
	if fi.Mode()&os.ModeNamedPipe == 0 {
		return prompt, nil
	}
	bts, err := io.ReadAll(os.Stdin)
	if err != nil {
		return prompt, err
	}
	return string(bts) + "\n\n" + prompt, nil
}

func ResolveCwd(cmd *cobra.Command) (string, error) {
	cwd, _ := cmd.Flags().GetString("cwd")
	if cwd != "" {
		err := os.Chdir(cwd)
		if err != nil {
			return "", fmt.Errorf("failed to change directory: %v", err)
		}
		return cwd, nil
	}
	cwd, err := os.Getwd()
	if err != nil {
		return "", fmt.Errorf("failed to get current working directory: %v", err)
	}
	return cwd, nil
}<|MERGE_RESOLUTION|>--- conflicted
+++ resolved
@@ -12,7 +12,6 @@
 	"github.com/charmbracelet/crush/internal/config"
 	"github.com/charmbracelet/crush/internal/db"
 	"github.com/charmbracelet/crush/internal/tui"
-	"github.com/charmbracelet/crush/internal/update"
 	"github.com/charmbracelet/crush/internal/version"
 	"github.com/charmbracelet/fang"
 	"github.com/charmbracelet/x/term"
@@ -27,7 +26,6 @@
 	rootCmd.Flags().BoolP("yolo", "y", false, "Automatically accept all permissions (dangerous mode)")
 
 	rootCmd.AddCommand(runCmd)
-	rootCmd.AddCommand(updateCmd)
 }
 
 var rootCmd = &cobra.Command{
@@ -81,80 +79,6 @@
 	},
 }
 
-<<<<<<< HEAD
-var runCmd = &cobra.Command{
-	Use:   "run [prompt...]",
-	Short: "Run a single non-interactive prompt",
-	Long: `Run a single prompt in non-interactive mode and exit.
-The prompt can be provided as arguments or piped from stdin.`,
-	Example: `
-# Run a simple prompt
-crush run Explain the use of context in Go
-
-# Pipe input from stdin
-echo "What is this code doing?" | crush run
-
-# Run with quiet mode (no spinner)
-crush run -q "Generate a README for this project"
-  `,
-	RunE: func(cmd *cobra.Command, args []string) error {
-		quiet, _ := cmd.Flags().GetBool("quiet")
-
-		app, err := setupApp(cmd)
-		if err != nil {
-			return err
-		}
-		defer app.Shutdown()
-
-		prompt := strings.Join(args, " ")
-
-		prompt, err = maybePrependStdin(prompt)
-		if err != nil {
-			slog.Error("Failed to read from stdin", "error", err)
-			return err
-		}
-
-		if prompt == "" {
-			return fmt.Errorf("no prompt provided")
-		}
-
-		// Run non-interactive flow using the App method
-		return app.RunNonInteractive(cmd.Context(), prompt, quiet)
-	},
-}
-
-var updateCmd = &cobra.Command{
-	Use:   "check-update",
-	Short: "Check for updates",
-	Long:  `Check if a new version of crush is available.`,
-	Example: `
-# Check for updates
-crush check-update
-  `,
-	RunE: func(cmd *cobra.Command, args []string) error {
-		fmt.Println("Checking for updates...")
-
-		info, err := update.CheckForUpdate(cmd.Context())
-		if err != nil {
-			return fmt.Errorf("failed to check for updates: %w", err)
-		}
-
-		if !info.Available {
-			fmt.Printf("You are running the latest version (%s)\n", info.CurrentVersion)
-			return nil
-		}
-
-		fmt.Printf("\n🎉 A new version of crush is available!\n\n")
-		fmt.Printf("Current version: %s\n", info.CurrentVersion)
-		fmt.Printf("Latest version:  %s\n\n", info.LatestVersion)
-		fmt.Printf("Visit %s to download the latest version.\n", info.ReleaseURL)
-
-		return nil
-	},
-}
-
-=======
->>>>>>> 5f79b36a
 func Execute() {
 	if err := fang.Execute(
 		context.Background(),
