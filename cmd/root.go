--- conflicted
+++ resolved
@@ -73,10 +73,6 @@
 			return err
 		}
 
-<<<<<<< HEAD
-		// Use the context from the command which includes signal handling
-=======
->>>>>>> 5953ff88
 		ctx := cmd.Context()
 
 		// Connect DB, this will also run migrations
@@ -157,9 +153,9 @@
 	}()
 }
 
-func Execute(ctx context.Context) {
+func Execute() {
 	if err := fang.Execute(
-		ctx,
+		context.Background(),
 		rootCmd,
 		fang.WithVersion(version.Version),
 		fang.WithNotifySignal(os.Interrupt),
